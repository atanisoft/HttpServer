targets:
  - esp32
  - esp32s2
  - esp32s3
  - esp32c3
  - linux

dependencies:
  idf: ">=5.0"
  espressif/mdns:
<<<<<<< HEAD
    version: "^1.0"
=======
    version: "*"
    rules:
      - if: "target != linux"
>>>>>>> 7bbd1062
<|MERGE_RESOLUTION|>--- conflicted
+++ resolved
@@ -7,11 +7,9 @@
 
 dependencies:
   idf: ">=5.0"
+  OpenMRNIDF:
+    git: https://github.com/atanisoft/OpenMRNIDF.git
   espressif/mdns:
-<<<<<<< HEAD
     version: "^1.0"
-=======
-    version: "*"
     rules:
-      - if: "target != linux"
->>>>>>> 7bbd1062
+      if: "idf_version >=5.0"