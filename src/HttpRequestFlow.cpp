/** \copyright
 * Copyright (c) 2019-2021, Mike Dunston
 * All rights reserved.
 *
 * Redistribution and use in source and binary forms, with or without
 * modification, are  permitted provided that the following conditions are met:
 *
 *  - Redistributions of source code must retain the above copyright notice,
 *    this list of conditions and the following disclaimer.
 *
 *  - Redistributions in binary form must reproduce the above copyright notice,
 *    this list of conditions and the following disclaimer in the documentation
 *    and/or other materials provided with the distribution.
 *
 * THIS SOFTWARE IS PROVIDED BY THE COPYRIGHT HOLDERS AND CONTRIBUTORS "AS IS"
 * AND ANY EXPRESS OR IMPLIED WARRANTIES, INCLUDING, BUT NOT LIMITED TO, THE
 * IMPLIED WARRANTIES OF MERCHANTABILITY AND FITNESS FOR A PARTICULAR PURPOSE
 * ARE DISCLAIMED. IN NO EVENT SHALL THE COPYRIGHT HOLDER OR CONTRIBUTORS BE
 * LIABLE FOR ANY DIRECT, INDIRECT, INCIDENTAL, SPECIAL, EXEMPLARY, OR
 * CONSEQUENTIAL DAMAGES (INCLUDING, BUT NOT LIMITED TO, PROCUREMENT OF
 * SUBSTITUTE GOODS OR SERVICES; LOSS OF USE, DATA, OR PROFITS; OR BUSINESS
 * INTERRUPTION) HOWEVER CAUSED AND ON ANY THEORY OF LIABILITY, WHETHER IN
 * CONTRACT, STRICT LIABILITY, OR TORT (INCLUDING NEGLIGENCE OR OTHERWISE)
 * ARISING IN ANY WAY OUT OF THE USE OF THIS SOFTWARE, EVEN IF ADVISED OF THE
 * POSSIBILITY OF SUCH DAMAGE.
 *
 * \file HttpRequestFlow.cpp
 *
 * Implementation of the HttpRequestFlow StateFlow.
 *
 * @author Mike Dunston
 * @date 13 Sept 2019
 */

#include "Httpd.h"
#include "HttpStringUtils.h"

<<<<<<< HEAD
#include <os/os.h>
#include <utils/logging.h>

#ifndef CONFIG_HTTP_REQ_FLOW_LOG_LEVEL
#define CONFIG_HTTP_REQ_FLOW_LOG_LEVEL VERBOSE
#endif
=======
#include <esp_timer.h>
>>>>>>> 82c265cf

namespace http
{

static vector<string> captive_portal_uris =
{
  "/generate_204",                  // Android
  "/gen_204",                       // Android 9.0
  "/mobile/status.php",             // Android 8.0 (Samsung s9+)
  "/ncsi.txt",                      // Windows
  "/success.txt",                   // OSX / FireFox
  "/hotspot-detect.html",           // iOS 8/9
  "/hotspotdetect.html",            // iOS 8/9
  "/library/test/success.html"      // iOS 8/9
  "/kindle-wifi/wifiredirect.html"  // Kindle
  "/kindle-wifi/wifistub.html"      // Kindle
};

HttpRequestFlow::HttpRequestFlow(Httpd *server, int fd
                               , uint32_t remote_ip)
                               : StateFlowBase(server)
                               , server_(server)
                               , fd_(fd)
                               , remote_ip_(remote_ip)
{
  raw_header_.reserve(header_read_size_ + 1);
  start_flow(STATE(start_request));
  LOG(CONFIG_HTTP_REQ_FLOW_LOG_LEVEL, "[Httpd fd:%d] Connected.", fd_);
}

HttpRequestFlow::~HttpRequestFlow()
{
  if (close_)
  {
    LOG(CONFIG_HTTP_REQ_FLOW_LOG_LEVEL, "[Httpd fd:%d] Closed", fd_);
    ::close(fd_);
  }
}

StateFlowBase::Action HttpRequestFlow::start_request()
{
  LOG(CONFIG_HTTP_REQ_FLOW_LOG_LEVEL, "[Httpd fd:%d] reading header", fd_);
  req_.reset();
  part_boundary_.clear();
  part_boundary_.shrink_to_fit();
  part_filename_.clear();
  part_filename_.shrink_to_fit();
  part_type_.clear();
  part_type_.shrink_to_fit();
  raw_header_.clear();
<<<<<<< HEAD
  start_time_ = os_get_time_monotonic();
=======
#if CONFIG_HTTP_REQ_FLOW_LOG_LEVEL == VERBOSE
  start_time_ = esp_timer_get_time();
#endif

>>>>>>> 82c265cf
  buf_.resize(header_read_size_);
  return read_repeated_with_timeout(&helper_, timeout_, fd_, buf_.data()
                                  , header_read_size_
                                  , STATE(parse_header_data));
}

StateFlowBase::Action HttpRequestFlow::parse_header_data()
{
  if (helper_.hasError_)
  {
    return call_immediately(STATE(abort_request));
  }
  else if (helper_.remaining_ == header_read_size_ || buf_.empty())
  {
    return yield_and_call(STATE(read_more_data));
  }

  raw_header_.append((char *)buf_.data(),
                     header_read_size_ - helper_.remaining_);

  // if we don't have an EOL string in the data yet, get more data
  if (raw_header_.find(HTML_EOL) == string::npos)
  {
    return yield_and_call(STATE(read_more_data));
  }

  // parse the data we have into delimited lines of header data, this will
  // leave some data in the raw_header_ which will need to be pushed back
  // into the buf_ after we reach the body segment.
  vector<string> lines;
  size_t parsed = tokenize(raw_header_, lines, HTML_EOL, false);

  // drop whatever has been tokenized so we don't process it again
  raw_header_.erase(0, parsed);

  // the first line is always the request line
  if (req_.raw_method().empty())
  {
    vector<string> request;
    tokenize(lines[0], request, " ");
    if (request.size() != 3)
    {
      LOG_ERROR("[Httpd fd:%d] Malformed request: %s.", fd_, lines[0].c_str());
      req_.set_status(HttpStatusCode::STATUS_BAD_REQUEST);
      return call_immediately(STATE(abort_request_with_response));
    }
    req_.method(request[0]);
    vector<string> uri_parts;
    tokenize(request[1], uri_parts, "?");
    req_.uri(uri_parts[0]);
    uri_parts.erase(uri_parts.begin());
    for (string &part : uri_parts)
    {
      vector<string> params;
      tokenize(part, params, "&");
      for (auto param : params)
      {
        auto p = break_string(param, "=");
        // URL decode the parameter name and value
        p.first = url_decode(p.first);
        p.second = url_decode(p.second);
        req_.param(p.first, p.second);
      }
    }
    // remove the first line since we processed it
    lines.erase(lines.begin());
  }

  // process any remaining lines as headers until we reach a blank line
  size_t processed_lines = 0;
  for (auto &line : lines)
  {
    processed_lines++;
    LOG(CONFIG_HTTP_REQ_FLOW_LOG_LEVEL,
        "[Httpd fd:%d,uri:%s] line(%zu/%zu): ||%s||", fd_, req_.uri().c_str(),
        processed_lines, lines.size(), line.c_str());
    // check if we have reached a blank line, this is immediately after the
    // last header in the request.
    if (line.empty())
    {
      // Now that we have the request headers parsed we can check if the
      // request exceeds the size limits of the server.
      if (server_->is_request_too_large(&req_))
      {
        // If the request has the EXPECT header we can reject the request with
        // the EXPECTATION_FAILED (417) status, otherwise reject it with
        // BAD_REQUEST (400).
        req_.set_status(HttpStatusCode::STATUS_BAD_REQUEST);
        if (req_.has_header(HttpHeader::EXPECT))
        {
          req_.set_status(HttpStatusCode::STATUS_EXPECATION_FAILED);
        }
        LOG_ERROR("[Httpd fd:%d,uri:%s] Request body is too large, "
                  "aborting with status %d",
                  fd_, req_.uri().c_str(), res_->code_);
        return call_immediately(STATE(abort_request_with_response));
      }

      if (!server_->is_servicable_uri(&req_))
      {
        // check if it is a captive portal request
        if (server_->captive_active_ &&
            std::find_if(captive_portal_uris.begin(), captive_portal_uris.end(),
                        [&](const string &ent) {return !ent.compare(req_.uri());})
            != captive_portal_uris.end() && remote_ip_)
        {
          if (!server_->captive_auth_.count(remote_ip_) ||
              (server_->captive_auth_[remote_ip_] > server_->captive_timeout_ &&
              server_->captive_timeout_ != UINT32_MAX))
          {
            // new client or authentication expired
            res_ = server_->captive_response_;
          }
          else if (req_.uri().find("_204") > 0 ||
                   req_.uri().find("status.php") > 0)
          {
            // These URIs require a generic response with code 204
            res_ = server_->captive_no_content_;
          }
          else if (req_.uri().find("ncsi.txt") > 0)
          {
            // Windows success page content
            res_ = server_->captive_msft_ncsi_;
          }
          else if (req_.uri().find("success.txt") > 0)
          {
            // Generic success.txt page content
            res_ = server_->captive_success_;
          }
          else
          {
            // iOS success page content
            res_ = server_->captive_success_ios_;
          }
        }
        else if (server_->captive_active_ &&
                !server_->captive_auth_uri_.compare(req_.uri()))
        {
          server_->captive_auth_[remote_ip_] =
            os_get_time_monotonic() + server_->captive_timeout_;
          res_ = server_->captive_ok_;
        }
        else
        {
          LOG_ERROR("[Httpd fd:%d,uri:%s] Unknown URI, sending 404", fd_,
                    req_.uri().c_str());
          res_.reset(new UriNotFoundResponse(req_.uri()));
        }
        req_.error(true);
        return call_immediately(STATE(send_response_headers));
      }

      // Check if we have processed all parsed lines, if not add them back to
      // the buffer for deferred processing.
      if (processed_lines != lines.size())
      {
        LOG(CONFIG_HTTP_REQ_FLOW_LOG_LEVEL,
            "[Httpd fd:%d,uri:%s] Processed %zu/%zu lines, adding remaining "
            "lines to body payload",
            fd_, req_.uri().c_str(), processed_lines, lines.size());
        string unprocessed = string_join(lines.begin() + processed_lines,
                                         lines.end(), HTML_EOL) + raw_header_;
        raw_header_.assign(unprocessed);
      }

      return yield_and_call(STATE(process_request));
    }
    else
    {
      // it appears to be a header entry

      // split header into name/value pair
      auto h = break_string(line, ": ");

      // URL decode the header name and value
      h.first = url_decode(h.first);
      h.second = url_decode(h.second);

      // stash the header for later retrieval
      req_.header(h.first, h.second);
    }
  }

  return yield_and_call(STATE(read_more_data));
}

StateFlowBase::Action HttpRequestFlow::process_request()
{
  LOG(CONFIG_HTTP_REQ_FLOW_LOG_LEVEL, "[Httpd fd:%d] %s", fd_,
      req_.to_string().c_str());

  if (!req_.header(HttpHeader::UPGRADE).compare(HTTP_UPGRADE_HEADER_WEBSOCKET))
  {
    // upgrade to websocket!
    if (!req_.has_header(HttpHeader::WS_VERSION) ||
        !req_.has_header(HttpHeader::WS_KEY))
    {
      LOG_ERROR("[Httpd fd:%d,uri:%s] Missing required websocket header(s)\n%s",
                fd_, req_.uri().c_str(), req_.to_string().c_str());
      req_.set_status(HttpStatusCode::STATUS_BAD_REQUEST);
      return call_immediately(STATE(abort_request_with_response));
    }
    else if (!req_.header(HttpHeader::WS_VERSION).compare(HTTP_WEBSOCKET_VERSION))
    {
      // If the websocket version is not as we expect, reject the request with
      // supported version included in the response.
      res_.reset(new AbstractHttpResponse(HttpStatusCode::STATUS_BAD_REQUEST));
      res_->header(HttpHeader::WS_VERSION, HTTP_WEBSOCKET_VERSION);
      return call_immediately(STATE(abort_request_with_response));
    }

    return call_immediately(STATE(upgrade_to_websocket));
  }

  // if it is a PUT or POST and there is a content-length header we need to
  // read the body of the message in chunks and pass it off to the request
  // handler.
  if (req_.method() == HttpMethod::POST || req_.method() == HttpMethod::PUT)
  {
    // move the raw unparsed header bits back to the buffer
    if (!raw_header_.empty())
    {
      // resize for the reading of the body payload
      buf_.clear();
      buf_.reserve(body_read_size_);
      std::move(raw_header_.begin(), raw_header_.end(), std::back_inserter(buf_));
      raw_header_.assign("");
    }

    // If we do not have a Content-Length header outright reject the request
    // as there is no telling how big the payload is without reading it in
    // full.
    if (!req_.has_header(HttpHeader::CONTENT_LENGTH))
    {
      LOG_ERROR("[Httpd fd:%d] Request does not have the Content-Type "
                "header, aborting!\n%s", fd_, req_.to_string().c_str());
      req_.set_status(HttpStatusCode::STATUS_BAD_REQUEST);
      return call_immediately(STATE(abort_request_with_response));
    }

    // extract the body length from the content length header
    body_len_ = std::stoul(req_.header(HttpHeader::CONTENT_LENGTH));
    LOG(CONFIG_HTTP_REQ_FLOW_LOG_LEVEL,
        "[Httpd fd:%d,uri:%s] body (header): %zu", fd_, req_.uri().c_str(),
        body_len_);

    if (req_.content_type() == ContentType::MULTIPART_FORMDATA)
    {
      // If we do not have a streaming handler for the URI abort the request.
      if (!server_->stream_handler(req_.uri()))
      {
        LOG_ERROR("[Httpd fd:%d] No streaming handler to receive payload, "
                  "aborting!", fd_);
        req_.set_status(HttpStatusCode::STATUS_SERVER_ERROR);
        return call_immediately(STATE(abort_request_with_response));
      }
      // cache the stream handler for this URI
      part_stream_ = server_->stream_handler(req_.uri());

      // force request to be concluded at end of processing
      req_.header(HttpHeader::CONNECTION, HTTP_CONNECTION_CLOSE);

      LOG(CONFIG_HTTP_REQ_FLOW_LOG_LEVEL,
          "Converting to multipart/form-data req");
      return call_immediately(STATE(start_multipart_processing));
    }
    else if (req_.content_type() == ContentType::FORM_URLENCODED)
    {
      // convert the request body from form url-encoded to parameters and send
      // it for processing
      LOG(CONFIG_HTTP_REQ_FLOW_LOG_LEVEL,
          "Converting to application/x-www-form-urlencoded req");
      return call_immediately(STATE(read_form_data));
    }
    else if (server_->stream_handler(req_.uri()))
    {
      // cache the stream handler for this URI
      part_stream_ = server_->stream_handler(req_.uri());

      // we have some of the body already read in, process it before requesting
      // more data
      if (!buf_.empty())
      {
        return yield_and_call(STATE(stream_body));
      }
      else
      {
        // read the payload and process it in chunks
        return read_repeated_with_timeout(&helper_, timeout_, fd_, buf_.data(),
                                          std::min(body_len_, body_read_size_),
                                          STATE(stream_body));
      }
    }
    else if (req_.has_header(HttpHeader::CONTENT_LENGTH) &&
             std::stol(req_.header(HttpHeader::CONTENT_LENGTH)) > 0)
    {
      // the POST/PUT request has a payload but unrecognized Content-Type,
      // abort the request as we can't process it.
      LOG_ERROR("[Httpd fd:%d] Unrecognized Content-Type, aborting!\n%s", fd_,
                req_.to_string().c_str());
      req_.set_status(HttpStatusCode::STATUS_SERVER_ERROR);
      return call_immediately(STATE(abort_request_with_response));
    }
  }

  return yield_and_call(STATE(process_request_handler));
}

StateFlowBase::Action HttpRequestFlow::process_request_handler()
{
  if (server_->have_known_response(req_.uri()))
  {
    res_ = server_->response(&req_);
  }
  else
  {
    auto handler = server_->handler(req_.method(), req_.uri());
    if (handler)
    {
      auto res = handler(&req_);
      if (res && !res_)
      {
        res_.reset(res);
      }
    }
    else
    {
      LOG_ERROR("[Httpd fd:%d] Unable to locate handler for URI:%s", fd_,
                req_.uri().c_str());
      req_.set_status(HttpStatusCode::STATUS_SERVER_ERROR);
    }
  }

  return yield_and_call(STATE(send_response_headers));
}

StateFlowBase::Action HttpRequestFlow::read_more_data()
{
  // we need more data to parse the request
  LOG(CONFIG_HTTP_REQ_FLOW_LOG_LEVEL,
      "[Httpd fd:%d] Requesting more data to process request", fd_);
  return read_repeated_with_timeout(&helper_, timeout_, fd_, buf_.data(),
                                header_read_size_, STATE(parse_header_data));
}

StateFlowBase::Action HttpRequestFlow::stream_body()
{
  if (helper_.hasError_)
  {
    return call_immediately(STATE(abort_request));
  }
  HASSERT(part_stream_);
  size_t data_len = body_read_size_ - helper_.remaining_;
  // if we received some data pass it on to the handler
  if (data_len)
  {
    bool abort_req = false;
    auto res = part_stream_(&req_, "", body_len_, buf_.data(), data_len,
                            body_offs_, (body_offs_ + data_len) >= body_len_,
                            &abort_req);
    body_offs_ += data_len;
    if (res && !res_)
    {
      res_.reset(res);
    }
    if (abort_req)
    {
      return call_immediately(STATE(send_response_headers));
    }
  }
  if (body_offs_ < body_len_)
  {
    size_t data_req = std::min(body_len_ - body_offs_, body_read_size_);
    return read_repeated_with_timeout(&helper_, timeout_, fd_, buf_.data(),
                                      data_req, STATE(stream_body));
  }
  return yield_and_call(STATE(send_response_headers));
}

StateFlowBase::Action HttpRequestFlow::start_multipart_processing()
{
  // check if the request has the "Expect: 100-continue" header. If it does
  // send the 100/continue line so the client starts streaming data.
  if (!req_.header(HttpHeader::EXPECT).compare("100-continue"))
  {
    LOG(CONFIG_HTTP_REQ_FLOW_LOG_LEVEL, "[Httpd fd:%d,uri:%s] Sending:%s", fd_,
        req_.uri().c_str(), multipart_res_.c_str());
    return write_repeated(&helper_, fd_, multipart_res_.c_str(),
                          multipart_res_.length(),
                          STATE(read_multipart_headers));
  }
  return call_immediately(STATE(read_multipart_headers));
}

extern std::map<HttpHeader, const char *> well_known_http_headers;
StateFlowBase::Action HttpRequestFlow::parse_multipart_headers()
{
  // https://tools.ietf.org/html/rfc7578
  // https://tools.ietf.org/html/rfc2388 (obsoleted by above)
  if (helper_.hasError_)
  {
    return call_immediately(STATE(abort_request));
  }
  else if (helper_.remaining_ == header_read_size_ && buf_.empty())
  {
    return yield_and_call(STATE(read_multipart_headers));
  }

  // parse the boundary marker on our first pass through the headers
  if (part_boundary_.empty())
  {
    string type = req_.header(HttpHeader::CONTENT_TYPE);
    if (type.find('=') == string::npos)
    {
      LOG_ERROR("[Httpd fd:%d] Unable to find multipart/form-data bounary "
                "marker, giving up:\n%s", fd_, req_.to_string().c_str());
      req_.set_status(HttpStatusCode::STATUS_BAD_REQUEST);
      return call_immediately(STATE(abort_request_with_response));
    }
    part_boundary_.assign(type.substr(type.find_last_of('=') + 1));
    LOG(CONFIG_HTTP_REQ_FLOW_LOG_LEVEL,
        "[Httpd fd:%d] multipart/form-data boundary: %s (%zu)",
        fd_, part_boundary_.c_str(), part_boundary_.length());
    part_count_ = 0;
  }

  // add any data that has been received to the parse buffer
  size_t bytes_received = header_read_size_ - helper_.remaining_;
  raw_header_.append((char *)buf_.data(), bytes_received);
  buf_.clear();
  
  // if we don't have an EOL string in the data yet, get more data
  if (raw_header_.find(HTML_EOL) == string::npos)
  {
    if (raw_header_.length() < config_httpd_max_header_size())
    {
      LOG(CONFIG_HTTP_REQ_FLOW_LOG_LEVEL,
          "[Httpd fd:%d] no EOL character yet, reading more data: %zu\n%s",
          fd_, raw_header_.size(), raw_header_.c_str());
      return yield_and_call(STATE(read_multipart_headers));
    }
    LOG_ERROR("[Httpd fd:%d] Received %zu bytes without being able to parse "
              "headers, aborting.", fd_, raw_header_.length());
    LOG_ERROR("request:%s", req_.to_string().c_str());
    LOG_ERROR(raw_header_.c_str());
    req_.set_status(HttpStatusCode::STATUS_BAD_REQUEST);
    return call_immediately(STATE(abort_request_with_response));
  }

  // parse the data we have into delimited lines of header data, this will
  // leave some data in the raw_header_ which will need to be pushed back
  // into the buf_ after we reach the body segment.
  vector<string> lines;
  size_t parsed = tokenize(raw_header_, lines, HTML_EOL, false);
  // drop whatever has been tokenized so we don't process it again
  LOG(CONFIG_HTTP_REQ_FLOW_LOG_LEVEL,
      "[Httpd fd:%d,uri:%s] body: %zu, parsed: %zu, header: %zu",
      fd_, req_.uri().c_str(), body_len_, parsed, raw_header_.length());
  raw_header_.erase(0, parsed);

  // reduce the body size by the amount of data we have successfully parsed.
  body_len_ -= parsed;

  LOG(CONFIG_HTTP_REQ_FLOW_LOG_LEVEL,
      "[Httpd fd:%d,uri:%s] parsed: %zu, body: %zu", fd_, req_.uri().c_str(),
      parsed, body_len_);

  // process any remaining lines as headers until we reach a blank line
  int processed_lines = 0;
  for (auto &line : lines)
  {
    processed_lines++;
    LOG(CONFIG_HTTP_REQ_FLOW_LOG_LEVEL,
        "[Httpd fd:%d,uri:%s] line(%zu/%zu): ||%s||",
        fd_, req_.uri().c_str(), processed_lines, lines.size(), line.c_str());
    if (line.empty())
    {
      if (found_part_boundary_)
      {
        LOG(CONFIG_HTTP_REQ_FLOW_LOG_LEVEL,
            "[Httpd fd:%d,uri:%s] found blank line, starting body stream",
            fd_, req_.uri().c_str());
        process_part_body_ = true;
        // Check if we have processed all parsed lines, if not add them back to
        // the buffer for deferred processing.
        if (processed_lines != lines.size())
        {
          LOG(CONFIG_HTTP_REQ_FLOW_LOG_LEVEL,
              "[Httpd fd:%d,uri:%s] Processed %zu/%zu lines, adding remaining "
              "lines to body payload", fd_, req_.uri().c_str(), processed_lines,
              lines.size());
          // add the unprocessed lines back to the buffer
          raw_header_.insert(0, string_join(lines.begin() + processed_lines
                                          , lines.end(), HTML_EOL));
        }
        break;
      }
      else
      {
        LOG_ERROR("[Httpd fd:%d,uri:%s] Missing part boundary marker, aborting "
                  "request", fd_, req_.uri().c_str());
        req_.set_status(HttpStatusCode::STATUS_BAD_REQUEST);
        return call_immediately(STATE(abort_request_with_response));
      }
    }
    else if (line.find(part_boundary_) != string::npos)
    {
      // skip the first two bytes as the line will be: --<boundary>
      if (found_part_boundary_)
      {
        LOG(CONFIG_HTTP_REQ_FLOW_LOG_LEVEL,
            "[Httpd fd:%d,uri:%s] End of multipart/form-data segment(%d)", fd_,
            req_.uri().c_str(), part_count_);
        found_part_boundary_ = false;
        if (line.find_last_of("--") == line.length() - 2)
        {
          LOG(CONFIG_HTTP_REQ_FLOW_LOG_LEVEL
            , "[Httpd fd:%d,uri:%s] End of last segment reached"
            , fd_, req_.uri().c_str());
          return yield_and_call(STATE(send_response_headers));
        }
      }
      else
      {
        LOG(CONFIG_HTTP_REQ_FLOW_LOG_LEVEL,
            "[Httpd fd:%d,uri:%s] Start of multipart/form-data segment(%d)",
            fd_, req_.uri().c_str(), part_count_);
        found_part_boundary_ = true;
        // reset part specific data
        part_len_ = 0;
        part_offs_ = 0;
        part_count_++;
        part_filename_.assign("");
        part_type_.assign("text/plain");
      }
    }
    else if (found_part_boundary_)
    {
      std::pair<string, string> parts = break_string(line, ": ");
      if (!parts.first.compare(
            well_known_http_headers[HttpHeader::CONTENT_TYPE]))
      {
        part_type_.assign(parts.second);
        LOG(CONFIG_HTTP_REQ_FLOW_LOG_LEVEL,
            "[Httpd fd:%d,uri:%s] multipart/form-data segment(%d) uses %s:%s",
            fd_, req_.uri().c_str(), part_count_,
            well_known_http_headers[HttpHeader::CONTENT_TYPE],
            part_type_.c_str());
      }
      else if (!parts.first.compare(
                  well_known_http_headers[HttpHeader::CONTENT_DISPOSITION]))
      {
        // extract filename if present
        vector<string> disposition;
        tokenize(parts.second, disposition, "; ");
        for (auto &part : disposition)
        {
          if (part.find("filename") != string::npos)
          {
            vector<string> file_parts;
            tokenize(part, file_parts, "\"");
            part_filename_.assign(file_parts[1]);
            LOG(CONFIG_HTTP_REQ_FLOW_LOG_LEVEL,
                "[Httpd fd:%d,uri:%s] multipart/form-data segment(%d) "
                "filename detected as '%s'", fd_, req_.uri().c_str(),
                part_count_, part_filename_.c_str());
          }
          else if (part.find("form-data") != string::npos)
          {
            // ignored field
          }
          else if (part.find("name") != string::npos)
          {
            // ignored field (for now)
          }
          else
          {
            LOG_ERROR(
              "[Httpd fd:%d,uri:%s] Unrecognized field in segment(%d): %s",
              fd_, req_.uri().c_str(), part_count_, part.c_str());
          }
        }
      }
      else
      {
        LOG_ERROR("[Httpd fd:%d,uri:%s] Received unexpected header in segment, "
                  "aborting\n%s", fd_, req_.uri().c_str(), line.c_str());
        req_.set_status(HttpStatusCode::STATUS_BAD_REQUEST);
        return call_immediately(STATE(abort_request_with_response));
      }
    }
  }
  if (process_part_body_)
  {
    // if there was some data leftover from the parsing of the headers,
    // transfer it back to the pending buffer and start streaming it.
    if (!raw_header_.empty())
    {
      buf_.clear();
      std::move(raw_header_.begin(), raw_header_.end(), std::back_inserter(buf_));
      LOG(CONFIG_HTTP_REQ_FLOW_LOG_LEVEL,
          "[Httpd fd:%d,uri:%s] segment(%d) size %zu/%zu",
          fd_, req_.uri().c_str(), part_count_, buf_.size(), body_len_);
      body_len_ += buf_.size();
      raw_header_.assign("");
    }

    // size is expanded to account for "--" and "\r\n", default to expecting a
    // single part. If there is leftover body_len_ after we process this chunk
    // we will return to this state to get the next part.
    part_len_ = body_len_ - (part_boundary_.size() + 4);
    LOG(CONFIG_HTTP_REQ_FLOW_LOG_LEVEL,
        "[Httpd fd:%d,uri:%s] segment(%d) size %zu/%zu",
        fd_, req_.uri().c_str(), part_count_, part_len_, body_len_);
    size_t data_req = std::min(part_len_, body_read_size_ - buf_.size());
    
    LOG(CONFIG_HTTP_REQ_FLOW_LOG_LEVEL,
        "[Httpd fd:%d,uri:%s] Requesting %zu/%zu bytes for segment(%d)",
        fd_, req_.uri().c_str(), data_req, part_len_, part_count_);
    // read the payload and process it in chunks
    return read_repeated_with_timeout(&helper_, timeout_, fd_
                                    , buf_.data() + buf_.size(), data_req
                                    , STATE(stream_multipart_body));
  }
  return yield_and_call(STATE(read_multipart_headers));
}

StateFlowBase::Action HttpRequestFlow::read_multipart_headers()
{
  // If we have data in the buffer already and it is more than the size of
  // what we are trying to read, call directly into the parser to clear the
  // data.
  if (!buf_.empty() && buf_.size() >= header_read_size_)
  {
    return call_immediately(STATE(parse_multipart_headers));
  }

  // We either have no data or less bytes of data than header_read_size_.
  // Request enough data for at least header_read_size_ number of bytes.
  LOG(CONFIG_HTTP_REQ_FLOW_LOG_LEVEL,
      "[Httpd fd:%d,uri:%s] requesting %zu bytes for multipart/form-data "
      "processing", fd_, req_.uri().c_str(), header_read_size_ - buf_.size());
  return read_repeated_with_timeout(&helper_, timeout_, fd_
                                  , buf_.data() + buf_.size()
                                  , header_read_size_ - buf_.size()
                                  , STATE(parse_multipart_headers));
}

StateFlowBase::Action HttpRequestFlow::stream_multipart_body()
{
  if (helper_.hasError_)
  {
    return call_immediately(STATE(abort_request));
  }
  HASSERT(part_stream_);
  size_t data_len = body_read_size_ - helper_.remaining_;
  if (data_len)
  {
    if (body_len_ > data_len)
    {
      body_len_ -= data_len;
    }
    else
    {
      body_len_ = 0;
    }
    LOG(CONFIG_HTTP_REQ_FLOW_LOG_LEVEL,
        "[Httpd fd:%d,uri:%s] Received %zu/%zu bytes", fd_, req_.uri().c_str(),
        part_offs_, part_len_);
    bool abort_req = false;
    auto res = part_stream_(&req_, part_filename_, part_len_, buf_.data()
                          , data_len, part_offs_
                          , (part_offs_ + data_len) >= part_len_, &abort_req);
    part_offs_ += data_len;
    if (res && !res_)
    {
      res_.reset(res);
    }
    if (abort_req)
    {
      return yield_and_call(STATE(send_response_headers));
    }
  }
  // if we didn't receive any data or we need to read more data to reach the
  // end of the part, try to retrieve more data.
  if (part_offs_ < part_len_)
  {
    size_t data_req = std::min(part_len_ - part_offs_, body_read_size_);
    LOG(CONFIG_HTTP_REQ_FLOW_LOG_LEVEL,
        "[Httpd fd:%d,uri:%s] Requesting %zu bytes", fd_, req_.uri().c_str(),
        data_req);
    return read_repeated_with_timeout(&helper_, timeout_, fd_, buf_.data()
                                    , data_req, STATE(stream_multipart_body));
  }
  if (body_len_)
  {
    return yield_and_call(STATE(read_multipart_headers));
  }

  return yield_and_call(STATE(send_response_headers));
}

StateFlowBase::Action HttpRequestFlow::read_form_data()
{
  // Request enough data for at least header_read_size_ number of bytes.
  LOG(CONFIG_HTTP_REQ_FLOW_LOG_LEVEL,
      "[Httpd fd:%d,uri:%s] requesting %zu bytes for form-data processing",
      fd_, req_.uri().c_str(), header_read_size_ - buf_.size());
  return read_repeated_with_timeout(&helper_, timeout_, fd_
                                  , buf_.data() + buf_.size()
                                  , header_read_size_ - buf_.size()
                                  , STATE(parse_form_data));
}

StateFlowBase::Action HttpRequestFlow::parse_form_data()
{
  if (helper_.hasError_)
  {
    return call_immediately(STATE(abort_request));
  }
  else if (helper_.remaining_ == header_read_size_ || buf_.empty())
  {
    return yield_and_call(STATE(read_form_data));
  }

  raw_header_.append((char *)buf_.data()
                   , header_read_size_ - helper_.remaining_);
  buf_.clear();

  LOG(CONFIG_HTTP_REQ_FLOW_LOG_LEVEL, "body: %zu, received: %zu", body_len_,
      (header_read_size_ - helper_.remaining_));

  // track how much we have read in of the body payload
  if (body_len_ > (header_read_size_ - helper_.remaining_))
  {
    body_len_ -= (header_read_size_ - helper_.remaining_);
  }
  else
  {
    body_len_ = 0;
  }

  vector<string> params;
  size_t parsed = tokenize(raw_header_, params, "&", body_len_ == 0);

  // drop whatever has been tokenized so we don't process it again
  raw_header_.erase(0, parsed);

  for (auto param : params)
  {
    auto p = break_string(param, "=");

    // URL decode the parameter name and value
    p.first = url_decode(p.first);
    p.second = url_decode(p.second);

    LOG(CONFIG_HTTP_REQ_FLOW_LOG_LEVEL
      , "param: %s, value: %s", p.first.c_str(), p.second.c_str());
    // add the parameter to the request
    req_.param(p.first, p.second);
  }

  // If there is more body payload to read request more data before processing
  // the request fully.
  if (body_len_)
  {
    size_t data_req = std::min(body_len_, header_read_size_);
    LOG(CONFIG_HTTP_REQ_FLOW_LOG_LEVEL,
        "[Httpd fd:%d,uri:%s] Requesting %zu bytes", fd_, req_.uri().c_str(),
        data_req);
    return read_repeated_with_timeout(&helper_, timeout_, fd_, buf_.data()
                                    , data_req, STATE(parse_form_data));
  }

  return yield_and_call(STATE(process_request_handler));
}

StateFlowBase::Action HttpRequestFlow::send_response_headers()
{
  // when there is no response object created, default to the status code from
  // the request.
  if (!res_)
  {
    LOG(CONFIG_HTTP_REQ_FLOW_LOG_LEVEL,
        "[Httpd fd:%d,uri:%s] no response body, creating one with status:%d",
        fd_, req_.uri().c_str(), req_.status_);
    res_.reset(new AbstractHttpResponse(req_.status_));
  }
  size_t len = 0;
  bool keep_alive = req_.keep_alive() &&
                    req_count_ < config_httpd_max_req_per_connection();
  uint8_t *payload = res_->get_headers(&len, keep_alive);
  LOG(CONFIG_HTTP_REQ_FLOW_LOG_LEVEL,
      "[Httpd fd:%d,uri:%s] Sending headers using %zu bytes (%d).",
      fd_, req_.uri().c_str(), len, res_->code_);
  return write_repeated(&helper_, fd_, payload, len, STATE(send_response_body));
}

StateFlowBase::Action HttpRequestFlow::send_response_body()
{
  if (req_.method() == HttpMethod::HEAD)
  {
    LOG(CONFIG_HTTP_REQ_FLOW_LOG_LEVEL,
        "[Httpd fd:%d,uri:%s] HEAD request, no body required.", fd_,
        req_.uri().c_str());
  }
  else if (res_->get_body_length())
  {
    LOG(CONFIG_HTTP_REQ_FLOW_LOG_LEVEL,
        "[Httpd fd:%d,uri:%s] Sending body of %d bytes.", fd_,
        req_.uri().c_str(), res_->get_body_length());
    // check if we can send the entire response in one call or not.
    if (res_->get_body_length() > config_httpd_response_chunk_size())
    {
      LOG(CONFIG_HTTP_REQ_FLOW_LOG_LEVEL,
          "[Httpd fd:%d,uri:%s] Converting to streamed response.", fd_,
          req_.uri().c_str());
      response_body_offs_ = 0;
      LOG(CONFIG_HTTP_REQ_FLOW_LOG_LEVEL,
          "[Httpd fd:%d,uri:%s] Sending [%d-%d/%d]", fd_,
          req_.uri().c_str(), response_body_offs_,
          config_httpd_response_chunk_size(), res_->get_body_length());
      return write_repeated(&helper_, fd_, res_->get_body()
                          , config_httpd_response_chunk_size()
                          , STATE(send_response_body_split));
    }
    return write_repeated(&helper_, fd_, res_->get_body()
                        , res_->get_body_length(), STATE(request_complete));
  }
  return yield_and_call(STATE(request_complete));
}

StateFlowBase::Action HttpRequestFlow::send_response_body_split()
{
  // check if there has been an error and abort if needed
  if (helper_.hasError_)
  {
    return yield_and_call(STATE(abort_request));
  }
  response_body_offs_ += (config_httpd_response_chunk_size() -
                          helper_.remaining_);
  if (response_body_offs_ >= res_->get_body_length())
  {
    // the body has been sent fully
    return yield_and_call(STATE(request_complete));
  }
  size_t remaining = res_->get_body_length() - response_body_offs_;
  if (remaining > config_httpd_response_chunk_size())
  {
    remaining = config_httpd_response_chunk_size();
  }
  LOG(CONFIG_HTTP_REQ_FLOW_LOG_LEVEL,
      "[Httpd fd:%d,uri:%s] Sending [%d-%d/%d]", fd_, req_.uri().c_str(),
      response_body_offs_, response_body_offs_ + remaining,
      res_->get_body_length());
  return write_repeated(&helper_, fd_, res_->get_body() + response_body_offs_
                      , remaining, STATE(send_response_body_split));
}

StateFlowBase::Action HttpRequestFlow::request_complete()
{
#if CONFIG_HTTP_REQ_FLOW_LOG_LEVEL == VERBOSE
  if (!req_.uri().empty())
  {
    uint32_t proc_time = NSEC_TO_MSEC(os_get_time_monotonic() - start_time_);
    if (res_->get_body_length())
    {
      LOG(CONFIG_HTTP_REQ_FLOW_LOG_LEVEL,
          "[Httpd fd:%d,uri:%s] Processed in %d ms (%d, %zu bytes).", fd_,
          req_.uri().c_str(), proc_time, res_->code_, res_->get_body_length());
    }
    else
    {
      LOG(CONFIG_HTTP_REQ_FLOW_LOG_LEVEL,
          "[Httpd fd:%d,uri:%s] Processed in %d ms (%d).", fd_,
          req_.uri().c_str(), proc_time, res_->code_);
    }
  }
#endif // CONFIG_HTTP_REQ_FLOW_LOG_LEVEL == VERBOSE
  req_count_++;
  // If the connection setting is not keep-alive, or there was an error during
  // processing, or we have processed more than the configured number of
  // requests, or the URI was empty (parse failure?), or the result code is a
  // redirect shutdown the socket immediately. FireFox will not follow the
  // redirect request if the connection is kept open.
  if (!req_.keep_alive() || req_.error() ||
      req_count_ >= config_httpd_max_req_per_connection() ||
      req_.uri().empty() ||
      res_->code_ == HttpStatusCode::STATUS_FOUND ||
      res_->code_ == HttpStatusCode::STATUS_MOVED_PERMANENTLY)
  {
    req_.reset();
    server_->schedule_cleanup(this);
    return exit();
  }

  return call_immediately(STATE(start_request));
}

StateFlowBase::Action HttpRequestFlow::upgrade_to_websocket()
{
  auto *ws_req =
    new(std::nothrow) WebSocketFlow(server_, fd_, remote_ip_
                                  , req_.header(HttpHeader::WS_KEY)
                                  , server_->ws_handler(req_.uri()));
  if (ws_req == nullptr)
  {
    LOG_ERROR("[Httpd fd:%d,uri:%s] Failed to upgrade request to websocket!",
              fd_, req_.uri().c_str());
  }
  else
  {
    // keep the socket open since we will reuse it as the websocket
    close_ = false;
    LOG(CONFIG_HTTP_REQ_FLOW_LOG_LEVEL,
        "[Httpd fd:%d,uri:%s] Upgrading to WebSocket", fd_,
        req_.uri().c_str());
  }
  req_.reset();
  server_->schedule_cleanup(this);
  return exit();
}

StateFlowBase::Action HttpRequestFlow::abort_request_with_response()
{
  req_.error(true);
  return call_immediately(STATE(send_response_headers));
}

StateFlowBase::Action HttpRequestFlow::abort_request()
{
  req_.error(true);
  return call_immediately(STATE(request_complete));
}

} // namespace http
<|MERGE_RESOLUTION|>--- conflicted
+++ resolved
@@ -35,16 +35,12 @@
 #include "Httpd.h"
 #include "HttpStringUtils.h"
 
-<<<<<<< HEAD
 #include <os/os.h>
 #include <utils/logging.h>
 
 #ifndef CONFIG_HTTP_REQ_FLOW_LOG_LEVEL
 #define CONFIG_HTTP_REQ_FLOW_LOG_LEVEL VERBOSE
 #endif
-=======
-#include <esp_timer.h>
->>>>>>> 82c265cf
 
 namespace http
 {
@@ -95,14 +91,9 @@
   part_type_.clear();
   part_type_.shrink_to_fit();
   raw_header_.clear();
-<<<<<<< HEAD
+#if CONFIG_HTTP_REQ_FLOW_LOG_LEVEL == VERBOSE
   start_time_ = os_get_time_monotonic();
-=======
-#if CONFIG_HTTP_REQ_FLOW_LOG_LEVEL == VERBOSE
-  start_time_ = esp_timer_get_time();
 #endif
-
->>>>>>> 82c265cf
   buf_.resize(header_read_size_);
   return read_repeated_with_timeout(&helper_, timeout_, fd_, buf_.data()
                                   , header_read_size_
